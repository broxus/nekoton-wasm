--- conflicted
+++ resolved
@@ -337,8 +337,6 @@
     children: TransactionTree[]
 };
 
-<<<<<<< HEAD
-=======
 export type StorageFeeInfo = {
     storageFee: string;
     storageFeeDebt?: string;
@@ -346,7 +344,6 @@
     freezeDueLimit: string;
     deleteDueLimit: string;
 };
->>>>>>> 16e1eb38
 "#;
 
 // TODO: add zerostate hash
